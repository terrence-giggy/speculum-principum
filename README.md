--- conflicted
+++ resolved
@@ -1,4 +1,3 @@
-<<<<<<< HEAD
 # Speculum Principis
 
 A Python-based generative agent that monitors public internet material for new and evolving study subjects. The agent continuously scans various sources like RSS feeds, academic publications, news sites, and social media to identify emerging topics and research areas.
@@ -220,9 +219,4 @@
 
 ## Support
 
-For questions and support, please open an issue on GitHub.
-=======
-# speculum-principum
-
-Mirror for Princes
->>>>>>> eb654024
+For questions and support, please open an issue on GitHub.